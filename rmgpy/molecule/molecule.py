#!/usr/bin/env python
# encoding: utf-8

################################################################################
#
#   RMG - Reaction Mechanism Generator
#
#   Copyright (c) 2009-2011 by the RMG Team (rmg_dev@mit.edu)
#
#   Permission is hereby granted, free of charge, to any person obtaining a
#   copy of this software and associated documentation files (the 'Software'),
#   to deal in the Software without restriction, including without limitation
#   the rights to use, copy, modify, merge, publish, distribute, sublicense,
#   and/or sell copies of the Software, and to permit persons to whom the
#   Software is furnished to do so, subject to the following conditions:
#
#   The above copyright notice and this permission notice shall be included in
#   all copies or substantial portions of the Software.
#
#   THE SOFTWARE IS PROVIDED 'AS IS', WITHOUT WARRANTY OF ANY KIND, EXPRESS OR
#   IMPLIED, INCLUDING BUT NOT LIMITED TO THE WARRANTIES OF MERCHANTABILITY,
#   FITNESS FOR A PARTICULAR PURPOSE AND NONINFRINGEMENT. IN NO EVENT SHALL THE
#   AUTHORS OR COPYRIGHT HOLDERS BE LIABLE FOR ANY CLAIM, DAMAGES OR OTHER
#   LIABILITY, WHETHER IN AN ACTION OF CONTRACT, TORT OR OTHERWISE, ARISING
#   FROM, OUT OF OR IN CONNECTION WITH THE SOFTWARE OR THE USE OR OTHER
#   DEALINGS IN THE SOFTWARE.
#
################################################################################

"""
This module provides classes and methods for working with molecules and
molecular configurations. A molecule is represented internally using a graph
data type, where atoms correspond to vertices and bonds correspond to edges.
Both :class:`Atom` and :class:`Bond` objects store semantic information that
describe the corresponding atom or bond.
"""

import cython
import logging
import os
import re
import element as elements
import openbabel
from .graph import Vertex, Edge, Graph
from .group import GroupAtom, GroupBond, Group, ActionError
from .atomtype import AtomType, atomTypes, getAtomType
import rmgpy.constants as constants

################################################################################

class Atom(Vertex):
    """
    An atom. The attributes are:

    =================== =================== ====================================
    Attribute           Type                Description
    =================== =================== ====================================
    `atomType`          :class:`AtomType`   The :ref:`atom type <atom-types>`
    `element`           :class:`Element`    The chemical element the atom represents
    `radicalElectrons`  ``short``           The number of radical electrons
    `spinMultiplicity`  ``short``           The spin multiplicity of the atom
    `charge`            ``short``           The formal charge of the atom
    `label`             ``str``             A string label that can be used to tag individual atoms
    `coords`
    =================== =================== ====================================

    Additionally, the ``mass``, ``number``, and ``symbol`` attributes of the
    atom's element can be read (but not written) directly from the atom object,
    e.g. ``atom.symbol`` instead of ``atom.element.symbol``.
    """

    def __init__(self, element=None, radicalElectrons=0, spinMultiplicity=1, charge=0, label=''):
        Vertex.__init__(self)
        if isinstance(element, str):
            self.element = elements.__dict__[element]
        else:
            self.element = element
        self.radicalElectrons = radicalElectrons
        self.spinMultiplicity = spinMultiplicity
        self.charge = charge
        self.label = label
        self.atomType = None
        self.coords = list()

    def __str__(self):
        """
        Return a human-readable string representation of the object.
        """
        return '{0}{1}{2}'.format(
            str(self.element),
            '.' * self.radicalElectrons,
            '+' * self.charge if self.charge > 0 else '-' * -self.charge,
        )

    def __repr__(self):
        """
        Return a representation that can be used to reconstruct the object.
        """
        return "<Atom '{0}'>".format(str(self))

    def __reduce__(self):
        """
        A helper function used when pickling an object.
        """
        d = {
            'edges': self.edges,
            'connectivity1': self.connectivity1,
            'connectivity2': self.connectivity2,
            'connectivity3': self.connectivity3,
            'sortingLabel': self.sortingLabel,
            'atomType': self.atomType.label if self.atomType else None,
        }
        return (Atom, (self.element.symbol, self.radicalElectrons, self.spinMultiplicity, self.charge, self.label), d)

    def __setstate__(self, d):
        """
        A helper function used when unpickling an object.
        """
        self.edges = d['edges']
        self.connectivity1 = d['connectivity1']
        self.connectivity2 = d['connectivity2']
        self.connectivity3 = d['connectivity3']
        self.sortingLabel = d['sortingLabel']
        self.atomType = atomTypes[d['atomType']] if d['atomType'] else None
    
    @property
    def mass(self): return self.element.mass
    
    @property
    def number(self): return self.element.number

    @property
    def symbol(self): return self.element.symbol

    @property
    def bonds(self): return self.edges

    def equivalent(self, other):
        """
        Return ``True`` if `other` is indistinguishable from this atom, or
        ``False`` otherwise. If `other` is an :class:`Atom` object, then all
        attributes except `label` must match exactly. If `other` is an
        :class:`GroupAtom` object, then the atom must match any of the
        combinations in the atom pattern.
        """
        cython.declare(atom=Atom, ap=GroupAtom)
        if isinstance(other, Atom):
            atom = other
            return (self.element is atom.element and
                self.radicalElectrons == atom.radicalElectrons and
                self.spinMultiplicity == atom.spinMultiplicity and
                self.charge == atom.charge)
        elif isinstance(other, GroupAtom):
            cython.declare(a=AtomType, radical=cython.short, spin=cython.short, charge=cython.short)
            ap = other
            for a in ap.atomType:
                if self.atomType.equivalent(a): break
            else:
                return False
            for radical, spin in zip(ap.radicalElectrons, ap.spinMultiplicity):
                if self.radicalElectrons == radical and self.spinMultiplicity == spin: break
            else:
                return False
            for charge in ap.charge:
                if self.charge == charge: break
            else:
                return False
            return True

    def isSpecificCaseOf(self, other):
        """
        Return ``True`` if `self` is a specific case of `other`, or ``False``
        otherwise. If `other` is an :class:`Atom` object, then this is the same
        as the :meth:`equivalent()` method. If `other` is an
        :class:`GroupAtom` object, then the atom must match or be more
        specific than any of the combinations in the atom pattern.
        """
        if isinstance(other, Atom):
            return self.equivalent(other)
        elif isinstance(other, GroupAtom):
            cython.declare(atom=GroupAtom, a=AtomType, radical=cython.short, spin=cython.short, charge=cython.short, index=cython.int)
            atom = other
            for a in atom.atomType: 
                if self.atomType.isSpecificCaseOf(a): break
            else:
                return False
            for index in range(len(atom.radicalElectrons)):
                radical = atom.radicalElectrons[index]
                spin = atom.spinMultiplicity[index]
                if self.radicalElectrons == radical and self.spinMultiplicity == spin: break
            else:
                return False
            for charge in atom.charge:
                if self.charge == charge: break
            else:
                return False
            return True

    def copy(self):
        """
        Generate a deep copy of the current atom. Modifying the
        attributes of the copy will not affect the original.
        """
        cython.declare(a=Atom)
        #a = Atom(self.element, self.radicalElectrons, self.spinMultiplicity, self.charge, self.label)
        a = Atom.__new__(Atom)
        a.edges = {}
        a.resetConnectivityValues()
        a.element = self.element
        a.radicalElectrons = self.radicalElectrons
        a.spinMultiplicity = self.spinMultiplicity
        a.charge = self.charge
        a.label = self.label
        a.atomType = self.atomType
        a.coords = self.coords[:]
        return a

    def isHydrogen(self):
        """
        Return ``True`` if the atom represents a hydrogen atom or ``False`` if
        not.
        """
        return self.element.number == 1

    def isNonHydrogen(self):
        """
        Return ``True`` if the atom does not represent a hydrogen atom or
        ``False`` if not.
        """
        return self.element.number > 1

    def isCarbon(self):
        """
        Return ``True`` if the atom represents a carbon atom or ``False`` if
        not.
        """
        return self.element.number == 6

    def isOxygen(self):
        """
        Return ``True`` if the atom represents an oxygen atom or ``False`` if
        not.
        """
        return self.element.number == 8

    def incrementRadical(self):
        """
        Update the atom pattern as a result of applying a GAIN_RADICAL action,
        where `radical` specifies the number of radical electrons to add.
        """
        # Set the new radical electron counts and spin multiplicities
        self.radicalElectrons += 1
        if self.radicalElectrons <= 0:
            raise ActionError('Unable to update Atom due to GAIN_RADICAL action: Invalid radical electron set "{0}".'.format(self.radicalElectrons))
        elif self.radicalElectrons == 1:
            self.spinMultiplicity = 2
        elif self.radicalElectrons == 2:
            self.spinMultiplicity = 3   # Assume this always results in the triplet, as they tend to be more stable than the singlet (though there are exceptions!)
        else:
            self.spinMultiplicity = self.radicalElectrons + 1

    def decrementRadical(self):
        """
        Update the atom pattern as a result of applying a LOSE_RADICAL action,
        where `radical` specifies the number of radical electrons to remove.
        """
        # Set the new radical electron counts and spin multiplicities
        self.radicalElectrons -= 1
        if self.radicalElectrons  < 0:
            raise ActionError('Unable to update Atom due to LOSE_RADICAL action: Invalid radical electron set "{0}".'.format(self.radicalElectrons))
        elif self.radicalElectrons == 0:
            self.spinMultiplicity = 1
        elif self.radicalElectrons == 1:
            self.spinMultiplicity = 2
        elif self.radicalElectrons == 2:
            self.spinMultiplicity = 3   # Assume this always results in the triplet, as they tend to be more stable than the singlet (though there are exceptions!)
        else:
            self.spinMultiplicity = self.radicalElectrons + 1

    def applyAction(self, action):
        """
        Update the atom pattern as a result of applying `action`, a tuple
        containing the name of the reaction recipe action along with any
        required parameters. The available actions can be found
        :ref:`here <reaction-recipe-actions>`.
        """
        # Invalidate current atom type
        self.atomType = None
        # Modify attributes if necessary
        if action[0].upper() in ['CHANGE_BOND', 'FORM_BOND', 'BREAK_BOND']:
            # Nothing else to do here
            pass
        elif action[0].upper() == 'GAIN_RADICAL':
            for i in range(action[2]): self.incrementRadical()
        elif action[0].upper() == 'LOSE_RADICAL':
            for i in range(abs(action[2])): self.decrementRadical()
        else:
            raise ActionError('Unable to update Atom: Invalid action {0}".'.format(action))

################################################################################

class Bond(Edge):
    """
    A chemical bond. The attributes are:

    =================== =================== ====================================
    Attribute           Type                Description
    =================== =================== ====================================
    `order`             ``str``             The :ref:`bond type <bond-types>`
    =================== =================== ====================================

    """

    def __init__(self, atom1, atom2, order=1):
        Edge.__init__(self, atom1, atom2)
        self.order = order

    def __str__(self):
        """
        Return a human-readable string representation of the object.
        """
        return self.order

    def __repr__(self):
        """
        Return a representation that can be used to reconstruct the object.
        """
        return '<Bond "{0}">'.format(self.order)

    def __reduce__(self):
        """
        A helper function used when pickling an object.
        """
        return (Bond, (self.vertex1, self.vertex2, self.order))

    @property
    def atom1(self):
        return self.vertex1

    @property
    def atom2(self):
        return self.vertex2

    def equivalent(self, other):
        """
        Return ``True`` if `other` is indistinguishable from this bond, or
        ``False`` otherwise. `other` can be either a :class:`Bond` or a
        :class:`GroupBond` object.
        """
        cython.declare(bond=Bond, bp=GroupBond)
        if isinstance(other, Bond):
            bond = other
            return (self.order == bond.order)
        elif isinstance(other, GroupBond):
            bp = other
            return (self.order in bp.order)

    def isSpecificCaseOf(self, other):
        """
        Return ``True`` if `self` is a specific case of `other`, or ``False``
        otherwise. `other` can be either a :class:`Bond` or a
        :class:`GroupBond` object.
        """
        # There are no generic bond types, so isSpecificCaseOf is the same as equivalent
        return self.equivalent(other)

    def copy(self):
        """
        Generate a deep copy of the current bond. Modifying the
        attributes of the copy will not affect the original.
        """
        #return Bond(self.vertex1, self.vertex2, self.order)
        cython.declare(b=Bond)
        b = Bond.__new__(Bond)
        b.vertex1 = self.vertex1
        b.vertex2 = self.vertex2
        b.order = self.order
        return b

    def isSingle(self):
        """
        Return ``True`` if the bond represents a single bond or ``False`` if
        not.
        """
        return self.order == 'S'

    def isDouble(self):
        """
        Return ``True`` if the bond represents a double bond or ``False`` if
        not.
        """
        return self.order == 'D'

    def isTriple(self):
        """
        Return ``True`` if the bond represents a triple bond or ``False`` if
        not.
        """
        return self.order == 'T'

    def isBenzene(self):
        """
        Return ``True`` if the bond represents a benzene bond or ``False`` if
        not.
        """
        return self.order == 'B'

    def incrementOrder(self):
        """
        Update the bond as a result of applying a CHANGE_BOND action to
        increase the order by one.
        """
        if self.order == 'S': self.order = 'D'
        elif self.order == 'D': self.order = 'T'
        else:
            raise ActionError('Unable to update Bond due to CHANGE_BOND action: Invalid bond order "{0}".'.format(self.order))
        
    def decrementOrder(self):
        """
        Update the bond as a result of applying a CHANGE_BOND action to
        decrease the order by one.
        """
        if self.order == 'D': self.order = 'S'
        elif self.order == 'T': self.order = 'D'
        else:
            raise ActionError('Unable to update Bond due to CHANGE_BOND action: Invalid bond order "{0}".'.format(self.order))
        
    def __changeBond(self, order):
        """
        Update the bond as a result of applying a CHANGE_BOND action,
        where `order` specifies whether the bond is incremented or decremented
        in bond order, and should be 1 or -1.
        """
        if order == 1:
            if self.order == 'S': self.order = 'D'
            elif self.order == 'D': self.order = 'T'
            else:
                raise ActionError('Unable to update Bond due to CHANGE_BOND action: Invalid bond order "{0}".'.format(self.order))
        elif order == -1:
            if self.order == 'D': self.order = 'S'
            elif self.order == 'T': self.order = 'D'
            else:
                raise ActionError('Unable to update Bond due to CHANGE_BOND action: Invalid bond order "{0}".'.format(self.order))
        else:
            raise ActionError('Unable to update Bond due to CHANGE_BOND action: Invalid order "{0}".'.format(order))

    def applyAction(self, action):
        """
        Update the bond as a result of applying `action`, a tuple
        containing the name of the reaction recipe action along with any
        required parameters. The available actions can be found
        :ref:`here <reaction-recipe-actions>`.
        """
        if action[0].upper() == 'CHANGE_BOND':
            if action[2] == 1:
                self.incrementOrder()
            elif action[2] == -1:
                self.decrementOrder()
            else:
                raise ActionError('Unable to update Bond due to CHANGE_BOND action: Invalid order "{0}".'.format(action[2]))
        else:
            raise ActionError('Unable to update GroupBond: Invalid action {0}.'.format(action))

################################################################################
SMILEwriter = openbabel.OBConversion()
SMILEwriter.SetOutFormat('smi')
SMILEwriter.SetOptions("i",SMILEwriter.OUTOPTIONS) # turn off isomer and stereochemistry information (the @ signs!)
    
class Molecule(Graph):
    """
    A representation of a molecular structure using a graph data type, extending
    the :class:`Graph` class. The `atoms` and `bonds` attributes are aliases
    for the `vertices` and `edges` attributes. Other attributes are:

    ======================= =========== ========================================
    Attribute               Type        Description
    ======================= =========== ========================================
    `symmetryNumber`        ``int``     The (estimated) external + internal symmetry number of the molecule
    ======================= =========== ========================================

    A new molecule object can be easily instantiated by passing the `SMILES` or
    `InChI` string representing the molecular structure.
    """

    def __init__(self, atoms=None, symmetry=1, SMILES='', InChI=''):
        Graph.__init__(self, atoms)
        self.symmetryNumber = symmetry
        self._fingerprint = None
        if SMILES != '': self.fromSMILES(SMILES)
        elif InChI != '': self.fromInChI(InChI)
    
    def __str__(self):
        """
        Return a human-readable string representation of the object.
        """
        return '<Molecule "{0}">'.format(self.toSMILES())

    def __repr__(self):
        """
        Return a representation that can be used to reconstruct the object.
        """
        return 'Molecule(SMILES="{0}")'.format(self.toSMILES())

    def __reduce__(self):
        """
        A helper function used when pickling an object.
        """
        return (Molecule, (self.vertices, self.symmetryNumber))

    def __getAtoms(self): return self.vertices
    def __setAtoms(self, atoms): self.vertices = atoms
    atoms = property(__getAtoms, __setAtoms)

    def addAtom(self, atom):
        """
        Add an `atom` to the graph. The atom is initialized with no bonds.
        """
        self._fingerprint = None
        return self.addVertex(atom)
    
    def addBond(self, bond):
        """
        Add a `bond` to the graph as an edge connecting the two atoms `atom1`
        and `atom2`.
        """
        self._fingerprint = None
        return self.addEdge(bond)

    def getBonds(self, atom):
        """
        Return a list of the bonds involving the specified `atom`.
        """
        return self.getEdges(atom)

    def getBond(self, atom1, atom2):
        """
        Returns the bond connecting atoms `atom1` and `atom2`.
        """
        return self.getEdge(atom1, atom2)

    def hasAtom(self, atom):
        """
        Returns ``True`` if `atom` is an atom in the graph, or ``False`` if
        not.
        """
        return self.hasVertex(atom)

    def hasBond(self, atom1, atom2):
        """
        Returns ``True`` if atoms `atom1` and `atom2` are connected
        by an bond, or ``False`` if not.
        """
        return self.hasEdge(atom1, atom2)

    def removeAtom(self, atom):
        """
        Remove `atom` and all bonds associated with it from the graph. Does
        not remove atoms that no longer have any bonds as a result of this
        removal.
        """
        self._fingerprint = None
        return self.removeVertex(atom)

    def removeBond(self, bond):
        """
        Remove the bond between atoms `atom1` and `atom2` from the graph.
        Does not remove atoms that no longer have any bonds as a result of
        this removal.
        """
        self._fingerprint = None
        return self.removeEdge(bond)

    def sortAtoms(self):
        """
        Sort the atoms in the graph. This can make certain operations, e.g.
        the isomorphism functions, much more efficient.
        """
        return self.sortVertices()

    def getFormula(self):
        """
        Return the molecular formula for the molecule.
        """
        cython.declare(atom=Atom, symbol=str, elements=dict, keys=list, formula=str)
        cython.declare(hasCarbon=cython.bint, hasHydrogen=cython.bint)
        
        # Count the number of each element in the molecule
        hasCarbon = False; hasHydrogen = False
        elements = {}
        for atom in self.vertices:
            symbol = atom.element.symbol
            elements[symbol] = elements.get(symbol, 0) + 1
        
        # Use the Hill system to generate the formula
        formula = ''
        
        # Carbon and hydrogen always come first if carbon is present
        if hasCarbon:
            count = elements['C']
            formula += 'C{0:d}'.format(count) if count > 1 else 'C'
            del elements['C']
            if hasHydrogen:
                count = elements['H']
                formula += 'H{0:d}'.format(count) if count > 1 else 'H'
                del elements['H']

        # Other atoms are in alphabetical order
        # (This includes hydrogen if carbon is not present)
        keys = elements.keys()
        keys.sort()
        for key in keys:
            count = elements[key]
            formula += '{0}{1:d}'.format(key, count) if count > 1 else key
        
        return formula

    def getMolecularWeight(self):
        """
        Return the molecular weight of the molecule in kg/mol.
        """
        cython.declare(atom=Atom, mass=cython.double)
        mass = 0
        for atom in self.vertices:
            mass += atom.element.mass
        return mass
    
    def getRadicalCount(self):
        """
        Return the number of unpaired electrons.
        """
        cython.declare(atom=Atom, radicals=cython.short)
        radicals = 0
        for atom in self.vertices:
            radicals += atom.radicalElectrons
        return radicals

    def getNumAtoms(self, element = None):
        """
        Return the number of atoms in molecule.  If element is given, ie. "H" or "C",
        the number of atoms of that element is returned.
        """
        cython.declare(numAtoms=cython.int, atom=Atom)
        if element == None:
            return len(self.vertices)
        else:
            numAtoms = 0
            for atom in self.vertices:
                if atom.element.symbol == element:
                    numAtoms += 1
            return numAtoms

    def getNumberOfRadicalElectrons(self):
        """
        Return the total number of radical electrons on all atoms in the
        molecule. In this function, monoradical atoms count as one, biradicals
        count as two, etc. 
        """
        cython.declare(numRadicals=cython.int, atom=Atom)
        numRadicals = 0
        for atom in self.vertices:
            numRadicals += atom.radicalElectrons
        return numRadicals

    def copy(self, deep=False):
        """
        Create a copy of the current graph. If `deep` is ``True``, a deep copy
        is made: copies of the vertices and edges are used in the new graph.
        If `deep` is ``False`` or not specified, a shallow copy is made: the
        original vertices and edges are used in the new graph.
        """
        other = cython.declare(Molecule)
        g = Graph.copy(self, deep)
        other = Molecule(g.vertices)
        return other

    def merge(self, other):
        """
        Merge two molecules so as to store them in a single :class:`Molecule`
        object. The merged :class:`Molecule` object is returned.
        """
        g = Graph.merge(self, other)
        molecule = Molecule(atoms=g.vertices)
        return molecule

    def split(self):
        """
        Convert a single :class:`Molecule` object containing two or more
        unconnected molecules into separate class:`Molecule` objects.
        """
        graphs = Graph.split(self)
        molecules = []
        for g in graphs:
            molecule = Molecule(atoms=g.vertices)
            molecules.append(molecule)
        return molecules

    def deleteHydrogens(self):
        """
        Irreversibly delete all non-labeled hydrogens without updating
        connectivity values. If there's nothing but hydrogens, it does nothing.
        It destroys information; be careful with it.
        """
        cython.declare(atom=Atom, hydrogens=list)
        # Check that the structure contains at least one heavy atom
        for atom in self.vertices:
            if not atom.isHydrogen():
                break
        else:
            # No heavy atoms, so leave explicit
            return
        hydrogens = []
        for atom in self.vertices:
            if atom.isHydrogen() and atom.label == '':
                hydrogens.append(atom)
        # Remove the hydrogen atoms from the structure
        for atom in hydrogens:
            self.removeAtom(atom)

    def updateAtomTypes(self):
        """
        Iterate through the atoms in the structure, checking their atom types
        to ensure they are correct (i.e. accurately describe their local bond
        environment) and complete (i.e. are as detailed as possible).
        """
        for atom in self.vertices:
            atom.atomType = getAtomType(atom, atom.edges)

    def clearLabeledAtoms(self):
        """
        Remove the labels from all atoms in the molecule.
        """
        for atom in self.vertices:
            atom.label = ''

    def containsLabeledAtom(self, label):
        """
        Return :data:`True` if the molecule contains an atom with the label
        `label` and :data:`False` otherwise.
        """
        for atom in self.vertices:
            if atom.label == label: return True
        return False

    def getLabeledAtom(self, label):
        """
        Return the atoms in the molecule that are labeled.
        """
        for atom in self.vertices:
            if atom.label == label: return atom
        raise ValueError('No atom in the molecule has the label "{0}".'.format(label))

    def getLabeledAtoms(self):
        """
        Return the labeled atoms as a ``dict`` with the keys being the labels
        and the values the atoms themselves. If two or more atoms have the
        same label, the value is converted to a list of these atoms.
        """
        labeled = {}
        for atom in self.vertices:
            if atom.label != '':
                if atom.label in labeled:
                    labeled[atom.label] = [labeled[atom.label]]
                    labeled[atom.label].append(atom)
                else:
                    labeled[atom.label] = atom
        return labeled

    def getFingerprint(self):
        """
        Return a string containing the "fingerprint" used to accelerate graph
        isomorphism comparisons with other molecules. The fingerprint is a
        short string containing a summary of selected information about the 
        molecule. Two fingerprint strings matching is a necessary (but not
        sufficient) condition for the associated molecules to be isomorphic.
        """
        if self._fingerprint is None:
            self._fingerprint = self.getFormula()
        return self._fingerprint
    
    def isIsomorphic(self, other, initialMap=None):
        """
        Returns :data:`True` if two graphs are isomorphic and :data:`False`
        otherwise. The `initialMap` attribute can be used to specify a required
        mapping from `self` to `other` (i.e. the atoms of `self` are the keys,
        while the atoms of `other` are the values). The `other` parameter must
        be a :class:`Molecule` object, or a :class:`TypeError` is raised.
        """
        # It only makes sense to compare a Molecule to a Molecule for full
        # isomorphism, so raise an exception if this is not what was requested
        if not isinstance(other, Molecule):
            raise TypeError('Got a {0} object for parameter "other", when a Molecule object is required.'.format(other.__class__))
        # Do the quick isomorphism comparison using the fingerprint
        # Two fingerprint strings matching is a necessary (but not
        # sufficient!) condition for the associated molecules to be isomorphic
        if self.getFingerprint() != other.getFingerprint():
            return False
        # Do the full isomorphism comparison
        result = Graph.isIsomorphic(self, other, initialMap)
        return result

    def findIsomorphism(self, other, initialMap=None):
        """
        Returns :data:`True` if `other` is isomorphic and :data:`False`
        otherwise, and the matching mapping. The `initialMap` attribute can be
        used to specify a required mapping from `self` to `other` (i.e. the
        atoms of `self` are the keys, while the atoms of `other` are the
        values). The returned mapping also uses the atoms of `self` for the keys
        and the atoms of `other` for the values. The `other` parameter must
        be a :class:`Molecule` object, or a :class:`TypeError` is raised.
        """
        # It only makes sense to compare a Molecule to a Molecule for full
        # isomorphism, so raise an exception if this is not what was requested
        if not isinstance(other, Molecule):
            raise TypeError('Got a {0} object for parameter "other", when a Molecule object is required.'.format(other.__class__))
        # Do the isomorphism comparison
        result = Graph.findIsomorphism(self, other, initialMap)
        return result

    def isSubgraphIsomorphic(self, other, initialMap=None):
        """
        Returns :data:`True` if `other` is subgraph isomorphic and :data:`False`
        otherwise. The `initialMap` attribute can be used to specify a required
        mapping from `self` to `other` (i.e. the atoms of `self` are the keys,
        while the atoms of `other` are the values). The `other` parameter must
        be a :class:`Group` object, or a :class:`TypeError` is raised.
        """
        cython.declare(group=Group, atom=Atom)
        cython.declare(carbonCount=cython.short, oxygenCount=cython.short, sulfurCount=cython.short, radicalCount=cython.short)
        
        # It only makes sense to compare a Molecule to a Group for subgraph
        # isomorphism, so raise an exception if this is not what was requested
        if not isinstance(other, Group):
            raise TypeError('Got a {0} object for parameter "other", when a Molecule object is required.'.format(other.__class__))
        group = other
        
        # Count the number of carbons, oxygens, and radicals in the molecule
        carbonCount = 0; oxygenCount = 0; sulfurCount = 0; radicalCount = 0
        for atom in self.vertices:
            if atom.element.symbol == 'C':
                carbonCount += 1
            elif atom.element.symbol == 'O':
                oxygenCount += 1
            elif atom.element.symbol == 'S':
                sulfurCount += 1
            radicalCount += atom.radicalElectrons
        # If the molecule has fewer of any of these things than the functional
        # group does, then we know the subgraph isomorphism fails without
        # needing to perform the full isomorphism check
        if (radicalCount < group.radicalCount or
            carbonCount < group.carbonCount or
            oxygenCount < group.oxygenCount or
            sulfurCount < group.sulfurCount):
            return False

        # Do the isomorphism comparison
        result = Graph.isSubgraphIsomorphic(self, other, initialMap)
        return result

    def findSubgraphIsomorphisms(self, other, initialMap=None):
        """
        Returns :data:`True` if `other` is subgraph isomorphic and :data:`False`
        otherwise. Also returns the lists all of valid mappings. The
        `initialMap` attribute can be used to specify a required mapping from
        `self` to `other` (i.e. the atoms of `self` are the keys, while the
        atoms of `other` are the values). The returned mappings also use the
        atoms of `self` for the keys and the atoms of `other` for the values.
        The `other` parameter must be a :class:`Group` object, or a
        :class:`TypeError` is raised.
        """
        # It only makes sense to compare a Molecule to a Group for subgraph
        # isomorphism, so raise an exception if this is not what was requested
        if not isinstance(other, Group):
            raise TypeError('Got a {0} object for parameter "other", when a Molecule object is required.'.format(other.__class__))
        # Do the isomorphism comparison
        result = Graph.findSubgraphIsomorphisms(self, other, initialMap)
        return result

    def isAtomInCycle(self, atom):
        """
        Return :data:`True` if `atom` is in one or more cycles in the structure,
        and :data:`False` if not.
        """
        return self.isVertexInCycle(atom)

    def isBondInCycle(self, bond):
        """
        Return :data:`True` if the bond between atoms `atom1` and `atom2`
        is in one or more cycles in the graph, or :data:`False` if not.
        """
        return self.isEdgeInCycle(bond)

    def draw(self, path):
        """
        Generate a pictorial representation of the chemical graph using the
        :mod:`draw` module. Use `path` to specify the file to save
        the generated image to; the image type is automatically determined by
        extension. Valid extensions are ``.png``, ``.svg``, ``.pdf``, and
        ``.ps``; of these, the first is a raster format and the remainder are
        vector formats.
        """
        from .draw import MoleculeDrawer
        format = os.path.splitext(path)[-1][1:].lower()
        MoleculeDrawer().draw(self, format, path=path)
    
    def _repr_png_(self):
        """
        Return a png picture of the molecule, useful for ipython-qtconsole.
        """
        from .draw import MoleculeDrawer
        tempFileName = 'temp_molecule.png'
        MoleculeDrawer().draw(self, 'png', tempFileName)
        png = open(tempFileName,'rb').read()
        os.unlink(tempFileName)
        return png
        

    def fromCML(self, cmlstr):
        """
        Convert a string of CML `cmlstr` to a molecular structure. Uses
        `OpenBabel <http://openbabel.org/>`_ to perform the conversion.
        """
        import pybel
        cmlstr = cmlstr.replace('\t', '')
        mol = pybel.readstring('cml', cmlstr)
        self.fromOBMol(mol.OBMol)
        return self

    def fromInChI(self, inchistr):
        """
        Convert an InChI string `inchistr` to a molecular structure. Uses
        `OpenBabel <http://openbabel.org/>`_ to perform the conversion.
        """
        if inchistr in ['InChI=1/H', 'InChI=1S/H']:
            # cope with a bug in OpenBabel
            return self.fromAdjacencyList('1 H 1')
        import pybel
        mol = pybel.readstring('inchi', inchistr)
        self.fromOBMol(mol.OBMol)
        return self

    def fromSMILES(self, smilesstr):
        """
        Convert a SMILES string `smilesstr` to a molecular structure. Uses
        `OpenBabel <http://openbabel.org/>`_ to perform the conversion.
        """
        if smilesstr == '[H]' or smilesstr == 'H':
            # cope with a bug in OpenBabel < 2.3
            return self.fromAdjacencyList('1 H 1')
        elif smilesstr == 'H2':
            return self.fromSMILES('[H][H]')
        import pybel
        mol = pybel.readstring('smiles', smilesstr)
        self.fromOBMol(mol.OBMol)
        return self

    def fromOBMol(self, obmol):
        """
        Convert an OpenBabel OBMol object `obmol` to a molecular structure. Uses
        `OpenBabel <http://openbabel.org/>`_ to perform the conversion.
        """

        cython.declare(i=cython.int)
        cython.declare(radicalElectrons=cython.int, spinMultiplicity=cython.int, charge=cython.int)
        cython.declare(atom=Atom, atom1=Atom, atom2=Atom, bond=Bond)

        self.vertices = []

        # Add hydrogen atoms to complete molecule if needed
        obmol.AddHydrogens()

        # Iterate through atoms in obmol
        for i in range(0, obmol.NumAtoms()):
            obatom = obmol.GetAtom(i + 1)

            # Use atomic number as key for element
            number = obatom.GetAtomicNum()
            element = elements.getElement(number)
            
            # Process spin multiplicity
            radicalElectrons = 0
            spinMultiplicity = obatom.GetSpinMultiplicity()
            if spinMultiplicity == 0:
                radicalElectrons = 0; spinMultiplicity = 1
            elif spinMultiplicity == 1:
                radicalElectrons = 2; spinMultiplicity = 1
            elif spinMultiplicity == 2:
                radicalElectrons = 1; spinMultiplicity = 2
            elif spinMultiplicity == 3:
                radicalElectrons = 2; spinMultiplicity = 3
            elif spinMultiplicity == 4:
                radicalElectrons = 3; spinMultiplicity = 4
            elif spinMultiplicity == 5:
                radicalElectrons = 4; spinMultiplicity = 5
            
            # Process charge
            charge = obatom.GetFormalCharge()

            atom = Atom(element, radicalElectrons, spinMultiplicity, charge)
            self.vertices.append(atom)
            
            # Add bonds by iterating again through atoms
            for j in range(0, i):
                obatom2 = obmol.GetAtom(j + 1)
                obbond = obatom.GetBond(obatom2)
                if obbond is not None:
                    order = 0

                    # Process bond type
                    if obbond.IsSingle(): order = 'S'
                    elif obbond.IsDouble(): order = 'D'
                    elif obbond.IsTriple(): order = 'T'
                    elif obbond.IsAromatic(): order = 'B'

                    bond = Bond(self.vertices[i], self.vertices[j], order)
                    self.addBond(bond)

        # Set atom types and connectivity values
        self.updateConnectivityValues()
        self.updateAtomTypes()

        return self

    def fromAdjacencyList(self, adjlist):
        """
        Convert a string adjacency list `adjlist` to a molecular structure.
        Skips the first line (assuming it's a label) unless `withLabel` is
        ``False``.
        """
        from .adjlist import fromAdjacencyList
        self.vertices = fromAdjacencyList(adjlist, False)
        self.updateConnectivityValues()
        self.updateAtomTypes()
        return self

    def toCML(self):
        """
        Convert the molecular structure to CML. Uses
        `OpenBabel <http://openbabel.org/>`_ to perform the conversion.
        """
        import pybel
        mol = pybel.Molecule(self.toOBMol())
        cml = mol.write('cml').strip()
        return '\n'.join([l for l in cml.split('\n') if l.strip()])

    def toInChI(self):
        """
        Convert a molecular structure to an InChI string. Uses
        `OpenBabel <http://openbabel.org/>`_ to perform the conversion.
        """
        # This version does not write a warning to stderr if stereochemistry is undefined
        obmol = self.toOBMol()
        obConversion = openbabel.OBConversion()
        obConversion.SetOutFormat('inchi')
        obConversion.SetOptions('w', openbabel.OBConversion.OUTOPTIONS)
        return obConversion.WriteString(obmol).strip()
    
    def toAugmentedInChI(self):
        """
        Adds an extra layer to the InChI denoting the number of unpaired electrons in case
        more than 1 ( >= 2) unpaired electrons are present in the molecule.
        """
        inchi = self.toInChI()
        
        radicalNumber = sum([i.radicalElectrons for i in self.atoms])
        
        if radicalNumber >= 2:
            return inchi+'/mult'+str(radicalNumber+1)
        else:
            return inchi
    
    def toInChIKey(self):
        """
        Convert a molecular structure to an InChI Key string. Uses
        `OpenBabel <http://openbabel.org/>`_ to perform the conversion.
        
        Removes check-sum dash (-) and character so that only 
        the 14 + 9 characters remain.
        """
        import openbabel
        # This version does not write a warning to stderr if stereochemistry is undefined
        obmol = self.toOBMol()
        obConversion = openbabel.OBConversion()
        obConversion.SetOutFormat('inchi')
        obConversion.SetOptions('w', openbabel.OBConversion.OUTOPTIONS)
        obConversion.SetOptions('K', openbabel.OBConversion.OUTOPTIONS)
        return obConversion.WriteString(obmol).strip()[:-2]
    
    def toAugmentedInChIKey(self):
        """
        Adds an extra layer to the InChIKey denoting the number of unpaired electrons in case
        more than 1 ( >= 2) unpaired electrons are present in the molecule.
        """
        key = self.toInChIKey()
        
        radicalNumber = sum([i.radicalElectrons for i in self.atoms])
        
        if radicalNumber >= 2:
            return key+'mult'+str(radicalNumber+1)
        else:
            return key


    def toSMILES(self):
        """
        Convert a molecular structure to an SMILES string. Uses
        `OpenBabel <http://openbabel.org/>`_ to perform the conversion.
        """
        mol = self.toOBMol()
        if self.getFormula() == 'H2':
            return '[H][H]'
        elif self.getFormula() == 'H':
            return '[H]'
        return SMILEwriter.WriteString(mol).strip()

    def toOBMol(self):
        """
        Convert a molecular structure to an OpenBabel OBMol object. Uses
        `OpenBabel <http://openbabel.org/>`_ to perform the conversion.
        """
        cython.declare(atom=Atom, atom1=Atom, bonds=dict, atom2=Atom, bond=Bond)
        cython.declare(index1=cython.int, index2=cython.int, order=cython.int)

        # Sort the atoms before converting to ensure output is consistent
        # between different runs
        self.sortAtoms()

        atoms = self.vertices

        obmol = openbabel.OBMol()
        for atom in atoms:
            a = obmol.NewAtom()
            a.SetAtomicNum(atom.number)
            a.SetFormalCharge(atom.charge)
        orders = {'S': 1, 'D': 2, 'T': 3, 'B': 5}
        for atom1 in self.vertices:
            for atom2, bond in atom1.edges.iteritems():
                index1 = atoms.index(atom1)
                index2 = atoms.index(atom2)
                if index1 < index2:
                    order = orders[bond.order]
                    obmol.AddBond(index1+1, index2+1, order)

        obmol.AssignSpinMultiplicity(True)

        return obmol

    def toAdjacencyList(self, label='', removeH=False):
        """
        Convert the molecular structure to a string adjacency list.
        """
        from .adjlist import toAdjacencyList
        result = toAdjacencyList(self.vertices, label=label, group=False, removeH=removeH)
        return result

    def isLinear(self):
        """
        Return :data:`True` if the structure is linear and :data:`False`
        otherwise.
        """

        atomCount = len(self.vertices)

        # Monatomic molecules are definitely nonlinear
        if atomCount == 1:
            return False
        # Diatomic molecules are definitely linear
        elif atomCount == 2:
            return True
        # Cyclic molecules are definitely nonlinear
        elif self.isCyclic():
            return False

        # True if all bonds are double bonds (e.g. O=C=O)
        allDoubleBonds = True
        for atom1 in self.vertices:
            for bond in atom1.edges.values():
                if not bond.isDouble(): allDoubleBonds = False
        if allDoubleBonds: return True

        # True if alternating single-triple bonds (e.g. H-C#C-H)
        # This test requires explicit hydrogen atoms
        for atom in self.vertices:
            bonds = atom.edges.values()
            if len(bonds)==1:
                continue # ok, next atom
            if len(bonds)>2:
                break # fail!
            if bonds[0].isSingle() and bonds[1].isTriple():
                continue # ok, next atom
            if bonds[1].isSingle() and bonds[0].isTriple():
                continue # ok, next atom
            break # fail if we haven't continued
        else:
            # didn't fail
            return True
        
        # not returned yet? must be nonlinear
        return False
    
    def isAromatic(self):
        """ 
        Returns ``True`` if the molecule is aromatic, or ``False`` if not.  
        Iterates over the SSSR's and searches for rings that consist solely of Cb 
        atoms.  Assumes that aromatic rings always consist of 6 atoms. 
        In cases of naphthalene, where a 6 + 4 aromatic system exists,
        there will be at least one 6 membered aromatic ring so this algorithm
        will not fail for fused aromatic rings.
        """
        cython.declare(SSSR=list, vertices=list, polycyclicVertices=list)
        SSSR = self.getSmallestSetOfSmallestRings()
        if SSSR:
            for cycle in SSSR:
                if len(cycle) == 6:
                    for atom in cycle:
                        print atom.atomType.label
                        if atom.atomType.label == 'Cb' or atom.atomType.label == 'Cbf':
                            continue                        
                        # Go onto next cycle if a non Cb atomtype was discovered in this cycle
                        break 
                    else:
                        # Molecule is aromatic when all 6 atoms are type 'Cb'
                        return True    
        return False

    def countInternalRotors(self):
        """
        Determine the number of internal rotors in the structure. Any single
        bond not in a cycle and between two atoms that also have other bonds
        are considered to be internal rotors.
        """
        count = 0
        for atom1 in self.vertices:
            for atom2, bond in atom1.edges.items():
                if self.vertices.index(atom1) < self.vertices.index(atom2) and bond.isSingle() and not self.isBondInCycle(bond):
                    if len(atom1.edges) > 1 and len(atom2.edges) > 1:
                        count += 1
        return count

    def calculateCp0(self):
        """
        Return the value of the heat capacity at zero temperature in J/mol*K.
        """
        if len(self.atoms) == 1:
            return 2.5 * constants.R
        else:
            return (3.5 if self.isLinear() else 4.0) * constants.R

    def calculateCpInf(self):
        """
        Return the value of the heat capacity at infinite temperature in J/mol*K.
        """
        cython.declare(Natoms=cython.int, Nvib=cython.int, Nrotors=cython.int)
        
        if len(self.vertices) == 1:
            return self.calculateCp0()
        else:
            
            Natoms = len(self.vertices)
            Nvib = 3 * Natoms - (5 if self.isLinear() else 6)
            Nrotors = self.countInternalRotors()
            Nvib -= Nrotors
            
            return self.calculateCp0() + (Nvib + 0.5 * Nrotors) * constants.R

    def calculateSymmetryNumber(self):
        """
        Return the symmetry number for the structure. The symmetry number
        includes both external and internal modes.
        """
        from rmgpy.molecule.symmetry import calculateSymmetryNumber
        self.symmetryNumber = calculateSymmetryNumber(self)
        return self.symmetryNumber
    
    def isRadical(self):
        """
        Return ``True`` if the molecule contains at least one radical electron,
        or ``False`` otherwise.
        """
        cython.declare(atom=Atom)
        for atom in self.vertices:
            if atom.radicalElectrons > 0:
                return True
        return False
    
    def generateResonanceIsomers(self):
        """
        Generate and return all of the resonance isomers of this molecule.
        """
        cython.declare(isomers=list, newIsomers=list, index=cython.int, atom=Atom)
        cython.declare(isomer=Molecule, newIsomer=Molecule, isom=Molecule)
        
        isomers = [self]

<<<<<<< HEAD
        # Iterate over resonance isomers
        if self.isRadical():
=======
        # Radicals
        if self.getRadicalCount() > 0:
            # Iterate over resonance isomers
>>>>>>> 8026b2ce
            index = 0
            while index < len(isomers):
                isomer = isomers[index]
                newIsomers = isomer.getAdjacentResonanceIsomers()
                for newIsomer in newIsomers:
                    newIsomer.updateAtomTypes()
                    # Append to isomer list if unique
                    for isom in isomers:
                        if isom.isIsomorphic(newIsomer):
                            break
                    else:
                        isomers.append(newIsomer)
                # Move to next resonance isomer
                index += 1
        
        return isomers

    def getAdjacentResonanceIsomers(self):
        """
        Generate all of the resonance isomers formed by one allyl radical shift.
        """
        cython.declare(isomers=list, paths=list, index=cython.int, isomer=Molecule)
        cython.declare(atom=Atom, atom1=Atom, atom2=Atom, atom3=Atom, bond12=Bond, bond23=Bond)
        cython.declare(v1=Vertex, v2=Vertex)
        
        isomers = []

        # Radicals
<<<<<<< HEAD
        if self.isRadical():
=======
        if self.getRadicalCount() > 0:
>>>>>>> 8026b2ce
            # Iterate over radicals in structure
            for atom in self.vertices:
                paths = self.findAllDelocalizationPaths(atom)
                for atom1, atom2, atom3, bond12, bond23 in paths:
                    # Adjust to (potentially) new resonance isomer
                    atom1.decrementRadical()
                    atom3.incrementRadical()
                    bond12.incrementOrder()
                    bond23.decrementOrder()
                    # Make a copy of isomer
                    isomer = self.copy(deep=True)
                    # Also copy the connectivity values, since they are the same
                    # for all resonance forms
                    for index in range(len(self.vertices)):
                        v1 = self.vertices[index]
                        v2 = isomer.vertices[index]
                        v2.connectivity1 = v1.connectivity1
                        v2.connectivity2 = v1.connectivity2
                        v2.connectivity3 = v1.connectivity3
                        v2.sortingLabel = v1.sortingLabel
                    # Restore current isomer
                    atom1.incrementRadical()
                    atom3.decrementRadical()
                    bond12.decrementOrder()
                    bond23.incrementOrder()
                    # Append to isomer list if unique
                    isomers.append(isomer)

        return isomers

    def findAllDelocalizationPaths(self, atom1):
        """
        Find all the delocalization paths allyl to the radical center indicated
        by `atom1`. Used to generate resonance isomers.
        """
        cython.declare(paths=list)
        cython.declare(atom2=Atom, atom3=Atom, bond12=Bond, bond23=Bond)
        
        # No paths if atom1 is not a radical
        if atom1.radicalElectrons <= 0:
            return []

        # Find all delocalization paths
        paths = []
        for atom2, bond12 in atom1.edges.items():
            # Vinyl bond must be capable of gaining an order
            if bond12.isSingle() or bond12.isDouble():
                for atom3, bond23 in atom2.edges.items():
                    # Allyl bond must be capable of losing an order without breaking
                    if atom1 is not atom3 and (bond23.isDouble() or bond23.isTriple()):
                        paths.append([atom1, atom2, atom3, bond12, bond23])
        return paths

    def getURL(self):
        """
        Get a URL to the molecule's info page on the RMG website.
        """
        # eg. http://dev.rmg.mit.edu/database/kinetics/reaction/reactant1=1%20C%200%20%7B2,S%7D;2%20O%200%20%7B1,S%7D;__reactant2=1%20C%202T;__product1=1%20C%201;__product2=1%20C%200%20%7B2,S%7D;2%20O%201%20%7B1,S%7D;

        url = "http://rmg.mit.edu/database/molecule/"
        adjlist = self.toAdjacencyList(removeH=True)
        url += "{0}".format(re.sub('\s+', '%20', adjlist.replace('\n', ';')))
        return url.strip('_')
<|MERGE_RESOLUTION|>--- conflicted
+++ resolved
@@ -1291,14 +1291,8 @@
         
         isomers = [self]
 
-<<<<<<< HEAD
         # Iterate over resonance isomers
         if self.isRadical():
-=======
-        # Radicals
-        if self.getRadicalCount() > 0:
-            # Iterate over resonance isomers
->>>>>>> 8026b2ce
             index = 0
             while index < len(isomers):
                 isomer = isomers[index]
@@ -1327,11 +1321,7 @@
         isomers = []
 
         # Radicals
-<<<<<<< HEAD
         if self.isRadical():
-=======
-        if self.getRadicalCount() > 0:
->>>>>>> 8026b2ce
             # Iterate over radicals in structure
             for atom in self.vertices:
                 paths = self.findAllDelocalizationPaths(atom)
